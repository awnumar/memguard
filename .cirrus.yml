linux_task:
  container:
    image: golang:latest
  env:
    GO111MODULE: on
    GOPATH: /tmp/go
    CIRRUS_WORKING_DIR: /tmp/go/src/github.com/${CIRRUS_REPO_FULL_NAME}
  build_script:
    - go version
    - go get ./...
    - go build -race -v ./...
  test_script:
    - go test -race -v ./...
  bench_script:
    - go test -run=XXX -bench=. ./...

osx_task:
  osx_instance:
    image: mojave-base
  env:
    GO111MODULE: on
    GOPATH: /tmp/go
    PATH: ${GOPATH}/bin:${PATH}
    CIRRUS_WORKING_DIR: /tmp/go/src/github.com/${CIRRUS_REPO_FULL_NAME}
  install_script:
    - brew install go
  build_script:
    - go version
    - go get ./...
    - go build -race -v ./...
  test_script:
    - go test -race -v ./...
  bench_script:
    - go test -run=XXX -bench=. ./...

windows_task:
  windows_container:
    image: cirrusci/windowsservercore:2019
<<<<<<< HEAD
  env:
    GO111MODULE: on
    GOPATH: C:\golang
    PATH: C:\Go\bin:${GOPATH}\bin:${PATH}
    CIRRUS_WORKING_DIR: C:\golang\src\github.com\${CIRRUS_REPO_FULL_NAME}
  install_script:
    - choco install golang -y
=======
    os_version: 2019
  install_script: choco install -y golang
>>>>>>> 7286b7ee
  build_script:
    - refreshenv
    - go version
    - go get ./...
    - go build -race -v ./...
  test_script:
    - refreshenv
    - go test -race -v ./...
  bench_script:
    - refreshenv
    - go test -run=XXX -bench=. ./...

freebsd_task:
  freebsd_instance:
    image: freebsd-12-0-release-amd64
  env:
    GO111MODULE: on
    GOPATH: /tmp/go
    PATH: ${GOPATH}/bin:${PATH}
    CIRRUS_WORKING_DIR: /tmp/go/src/github.com/${CIRRUS_REPO_FULL_NAME}
  install_script:
    - pkg install -y go git
  build_script:
    - go version
    - go get ./...
    - go build -race -v ./...
  test_script:
    - go test -race -v ./...
  bench_script:
    - go test -run=XXX -bench=. ./...<|MERGE_RESOLUTION|>--- conflicted
+++ resolved
@@ -36,18 +36,8 @@
 windows_task:
   windows_container:
     image: cirrusci/windowsservercore:2019
-<<<<<<< HEAD
-  env:
-    GO111MODULE: on
-    GOPATH: C:\golang
-    PATH: C:\Go\bin:${GOPATH}\bin:${PATH}
-    CIRRUS_WORKING_DIR: C:\golang\src\github.com\${CIRRUS_REPO_FULL_NAME}
-  install_script:
-    - choco install golang -y
-=======
     os_version: 2019
   install_script: choco install -y golang
->>>>>>> 7286b7ee
   build_script:
     - refreshenv
     - go version
